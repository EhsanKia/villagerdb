server {
    listen 80;
    server_name vdb;

    # Webroot is the public directory
    root /var/www/webroot;

<<<<<<< HEAD
=======
    # Custom maintenance mode and service unavailable page.
    error_page 503 /maintenance.html;
    error_page 502 /unavailable.html;
    location = /maintenance.html {
        # Error root
        root /var/www/error;
        internal;
    }
    location = /unavailable.html {
            # Error root
            root /var/www/error;
            internal;
    }

>>>>>>> 72f99e68
    # Rewrite /a/b/c/style.123456f.css to /a/b/c/style.css
    rewrite "(?i)^(.+)\.([0-9a-f]{7})\.(css|gif|jpeg|jpg|js|png|svg)$" "$1.$3";

    # Look for a real file first
    try_files $uri @proxy;

    # File not found, ask node.
    location @proxy {
<<<<<<< HEAD
=======
        # Check for maintenance mode flag.
        if (-f $document_root/.maintenance) {
                return 503;
        }

        # Pass to application.
>>>>>>> 72f99e68
        proxy_pass http://villagerdb_app:3000;
    }
}

server {
    listen 80;
    server_name www.vdb;
    return 301 $scheme://vdb$request_uri;
}<|MERGE_RESOLUTION|>--- conflicted
+++ resolved
@@ -5,8 +5,6 @@
     # Webroot is the public directory
     root /var/www/webroot;
 
-<<<<<<< HEAD
-=======
     # Custom maintenance mode and service unavailable page.
     error_page 503 /maintenance.html;
     error_page 502 /unavailable.html;
@@ -21,7 +19,6 @@
             internal;
     }
 
->>>>>>> 72f99e68
     # Rewrite /a/b/c/style.123456f.css to /a/b/c/style.css
     rewrite "(?i)^(.+)\.([0-9a-f]{7})\.(css|gif|jpeg|jpg|js|png|svg)$" "$1.$3";
 
@@ -30,15 +27,12 @@
 
     # File not found, ask node.
     location @proxy {
-<<<<<<< HEAD
-=======
         # Check for maintenance mode flag.
         if (-f $document_root/.maintenance) {
                 return 503;
         }
 
         # Pass to application.
->>>>>>> 72f99e68
         proxy_pass http://villagerdb_app:3000;
     }
 }
