const createError = require('http-errors');
const express = require('express');
const path = require('path');
const cookieParser = require('cookie-parser');
const lessMiddleware = require('less-middleware');
const favicon = require('serve-favicon');
const logger = require('morgan');
const hbs = require('express-handlebars');
const staticify = require('staticify')(path.join(process.cwd(), 'public'));

const indexRouter = require('./routes/index');
const villagersRouter = require('./routes/villagers');
const villagerRouter = require('./routes/villager');

const app = express();

// We only use staticify in production. In development, don't use it, and don't
// render versioned paths, either.
let getVersionedPath;
if (app.get('env') === 'production') {
    getVersionedPath = (path) => {
        return staticifyConfigured.getVersionedPath(path);
    }

    const staticifyConfigured = staticify(path.join(process.cwd(), 'public'));
    app.use(staticifyConfigured.middleware);
} else {
    getVersionedPath = (path) => {
        return path;
    }
}

// view engine setup
app.set('views', path.join(__dirname, 'views'));
const handlebars = hbs.create({
    extname: 'hbs',
    defaultLayout: 'main',
    layoutsDir: __dirname + '/views/layouts/',
    partialsDir: __dirname + '/views/partials/',
    helpers: {
        getVersionedPath: getVersionedPath
    }
});
app.engine('hbs', handlebars.engine);
app.set('view engine', 'hbs');

app.use(logger('dev'));
app.use(express.json());
app.use(express.urlencoded({ extended: false }));
app.use(cookieParser());
<<<<<<< HEAD
app.use(favicon(path.join(__dirname, 'public', 'images', 'favicon.ico')));

// Less middleware, normal static files and webfonts.
=======

// Do not panic if favicon.ico can't be found.
try {
    app.use(favicon(path.join(__dirname, 'public', 'images', 'favicon.ico')));
} catch (e) {
    console.log('Warning: favicon middleware reported an error. Skipping.');
}

>>>>>>> 788c8281
app.use(lessMiddleware(path.join(__dirname, 'public'),
    {once: app.get('env') === 'production'}));
app.use(express.static(path.join(__dirname, 'public')));
app.use('/webfonts',
    express.static(path.join(__dirname, 'node_modules', '@fortawesome', 'fontawesome-free', 'webfonts')));

// Do not send X-Powered-By header.
app.disable('x-powered-by');

// Router setup.
app.use('/', indexRouter);
app.use('/villagers', villagersRouter);
app.use('/villager', villagerRouter);

// catch 404 and forward to error handler
app.use(function(req, res, next) {
  next(createError(404));
});

// error handler
app.use(function(err, req, res, next) {
  // set locals, only providing error in development
  res.locals.message = err.message;
  res.locals.error = req.app.get('env') === 'development' ? err : {};

  // render the error page
  res.status(err.status || 500);
  res.render('error');
});

module.exports = app;<|MERGE_RESOLUTION|>--- conflicted
+++ resolved
@@ -48,11 +48,6 @@
 app.use(express.json());
 app.use(express.urlencoded({ extended: false }));
 app.use(cookieParser());
-<<<<<<< HEAD
-app.use(favicon(path.join(__dirname, 'public', 'images', 'favicon.ico')));
-
-// Less middleware, normal static files and webfonts.
-=======
 
 // Do not panic if favicon.ico can't be found.
 try {
@@ -61,7 +56,6 @@
     console.log('Warning: favicon middleware reported an error. Skipping.');
 }
 
->>>>>>> 788c8281
 app.use(lessMiddleware(path.join(__dirname, 'public'),
     {once: app.get('env') === 'production'}));
 app.use(express.static(path.join(__dirname, 'public')));
