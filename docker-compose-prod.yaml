--- conflicted
+++ resolved
@@ -11,8 +11,6 @@
       - ./nginx-config/webserver-prod.conf:/etc/nginx/conf.d/default.conf
       - ./public:/var/www/webroot
       - /etc/ssl/villagerdb:/etc/ssl/villagerdb
-    depends_on:
-      - villagerdb_app
   villagerdb_app:
     build:
       context: .
@@ -26,10 +24,7 @@
       - 3000:3000
       - 9229:9229
     volumes:
-<<<<<<< HEAD
-=======
       - ./error:/var/www/error
->>>>>>> 72f99e68
       - ./public:/usr/src/app/public
     depends_on:
       - villagerdb_es
