version: '3'
services:
  villagerdb_webserver:
    image: nginx:1.17
    container_name: villagerdb_webserver
    restart: always
    ports:
      - 80:80
    volumes:
      - ./nginx-config/webserver.conf:/etc/nginx/conf.d/default.conf
<<<<<<< HEAD
=======
      - ./error:/var/www/error
>>>>>>> 72f99e68
      - ./public:/var/www/webroot
    depends_on:
      - villagerdb_app
  villagerdb_app:
    build:
      context: .
    container_name: villagerdb_app
    restart: always
    environment:
      - ELASTICSEARCH_CONNECT_STRING=http://villagerdb_es:9200
      - REDIS_CONNECT_STRING=redis://villagerdb_redis:6379/0
      - REDIS_SESSION_CONNECT_STRING=redis://villagerdb_redis:6379/1
      - MONGO_CONNECT_STRING=mongodb://villagerdb_mongo:27017
      - MONGO_DB_NAME=villagerdb
      - GOOGLE_REDIRECT_URL=http://localhost/auth/google/redirect
      - COOKIE_KEY=q1w2e3r4
      - SESSION_LENGTH=2592000000
      - TZ=America/New_York
    ports:
      - 3000:3000
      - 9229:9229
    volumes:
      - .:/usr/src/app
      - /usr/src/app/node_modules
    depends_on:
      - villagerdb_es
      - villagerdb_redis
      - villagerdb_mongo
  villagerdb_es:
    image: docker.elastic.co/elasticsearch/elasticsearch:7.6.0
    container_name: villagerdb_es
    restart: always
    environment:
      - node.name=villagerdb_es
      - cluster.name=villagerdb-es-cluster
      - cluster.initial_master_nodes=villagerdb_es
      - bootstrap.memory_lock=true
      - "ES_JAVA_OPTS=-Xms512m -Xmx512m"
    ulimits:
      memlock:
        soft: -1
        hard: -1
    volumes:
      - villagerdb_es:/usr/share/elasticsearch/data
    ports:
      - 9200:9200
  villagerdb_redis:
    container_name: villagerdb_redis
    restart: always
    image: redis:5.0.7
    volumes:
      - villagerdb_redis:/data
    ports:
      - 6379:6379
  villagerdb_mongo:
    container_name: villagerdb_mongo
    restart: always
    image: mongo:4.2.3
    volumes:
      - villagerdb_mongo:/data/db
    ports:
      -  27017:27017
volumes:
  villagerdb_es:
    driver: local
  villagerdb_mongo:
    driver: local
  villagerdb_redis:
    driver: local<|MERGE_RESOLUTION|>--- conflicted
+++ resolved
@@ -8,13 +8,8 @@
       - 80:80
     volumes:
       - ./nginx-config/webserver.conf:/etc/nginx/conf.d/default.conf
-<<<<<<< HEAD
-=======
       - ./error:/var/www/error
->>>>>>> 72f99e68
       - ./public:/var/www/webroot
-    depends_on:
-      - villagerdb_app
   villagerdb_app:
     build:
       context: .
